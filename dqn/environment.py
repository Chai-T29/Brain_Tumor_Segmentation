--- conflicted
+++ resolved
@@ -67,21 +67,25 @@
         height = images.size(-2)
         width = images.size(-1)
 
+        # Compute ground-truth bounding boxes and tumor presence
         self.gt_bboxes, self.has_tumor = self._get_bbox_from_mask(self.masks)
-<<<<<<< HEAD
-        self.current_bboxes = self._initialise_bboxes(height, width)
-        self.last_iou = self._calculate_iou(self.current_bboxes, self.gt_bboxes)
-=======
-
+
+        # Save original size and compute scaling factors
         self._original_height = float(height)
         self._original_width = float(width)
         self._scale_y = self.resize_shape[0] / self._original_height
         self._scale_x = self.resize_shape[1] / self._original_width
 
-        self.current_bboxes_unscaled = self._initialise_bboxes(batch_size, height, width)
+        # Initialise unscaled bounding boxes with chosen mode
+        self.current_bboxes_unscaled = self._initialise_bboxes(height, width)
+
+        # Scale to resized coordinate system for state representation
         self.current_bboxes = self._scale_bboxes_to_resize(self.current_bboxes_unscaled)
+
+        # IoU is computed w.r.t unscaled GT boxes
         self.last_iou = self._calculate_iou(self.current_bboxes_unscaled, self.gt_bboxes)
->>>>>>> 9becfda3
+
+        # Step and activity tracking
         self.current_step = torch.zeros(batch_size, device=self.device, dtype=torch.long)
         self.active_mask = torch.ones(batch_size, device=self.device, dtype=torch.bool)
 
