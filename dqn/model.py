import math

import torch
import torch.nn as nn
import torch.nn.functional as F
from transformers import AutoImageProcessor, AutoModel


class NoisyLinear(nn.Module):
    """Factorised Gaussian noisy linear layer as described in NoisyNet-DQN."""

    def __init__(self, in_features: int, out_features: int, sigma_init: float = 0.5) -> None:
        super().__init__()
        self.in_features = in_features
        self.out_features = out_features

        self.weight_mu = nn.Parameter(torch.empty(out_features, in_features))
        self.weight_sigma = nn.Parameter(torch.empty(out_features, in_features))
        self.register_buffer("weight_epsilon", torch.empty(out_features, in_features))

        self.bias_mu = nn.Parameter(torch.empty(out_features))
        self.bias_sigma = nn.Parameter(torch.empty(out_features))
        self.register_buffer("bias_epsilon", torch.empty(out_features))

        self.sigma_init = sigma_init
        self.reset_parameters()
        self.reset_noise()

    def reset_parameters(self) -> None:
        mu_range = 1.0 / math.sqrt(self.in_features)
        self.weight_mu.data.uniform_(-mu_range, mu_range)
        self.bias_mu.data.uniform_(-mu_range, mu_range)

        sigma_weight = self.sigma_init / math.sqrt(self.in_features)
        sigma_bias = self.sigma_init / math.sqrt(self.out_features)
        self.weight_sigma.data.fill_(sigma_weight)
        self.bias_sigma.data.fill_(sigma_bias)

    def reset_noise(self) -> None:
        epsilon_in = self._scale_noise(self.in_features)
        epsilon_out = self._scale_noise(self.out_features)
        self.weight_epsilon.copy_(epsilon_out.ger(epsilon_in))
        self.bias_epsilon.copy_(epsilon_out)

    def forward(self, x: torch.Tensor) -> torch.Tensor:
        if self.training:
            weight = self.weight_mu + self.weight_sigma * self.weight_epsilon
            bias = self.bias_mu + self.bias_sigma * self.bias_epsilon
        else:
            weight = self.weight_mu
            bias = self.bias_mu
        return F.linear(x, weight, bias)

    @staticmethod
    def _scale_noise(size: int) -> torch.Tensor:
        x = torch.randn(size)
        return x.sign().mul_(x.abs().sqrt_())

class QNetwork(nn.Module):
    """Q-Network for the DQN Agent."""
    def __init__(self, num_actions=9):
        super(QNetwork, self).__init__()
        # CNN for the image. Assumes input image is resized to 84x84.
        self.conv1 = nn.Conv2d(3, 32, kernel_size=8, stride=4)
        self.conv2 = nn.Conv2d(32, 64, kernel_size=4, stride=2)
        self.conv3 = nn.Conv2d(64, 64, kernel_size=3, stride=1)

        # MLP for the bounding box coordinates (x, y, w, h)
        self.fc_bbox = nn.Linear(4, 128)

        # The input size for the final MLP is the sum of the flattened CNN output and the bbox MLP output.
        # CNN output for 84x84 input: 64 * 7 * 7 = 3136
        self.fc1 = nn.Linear(3136 + 128, 512)
        self.fc2 = nn.Linear(512, num_actions)

    def forward(self, image, bbox):
        """Forward pass through the network."""
        # Process image with CNN
        x = F.relu(self.conv1(image))
        x = F.relu(self.conv2(x))
        x = F.relu(self.conv3(x))
        x = x.view(x.size(0), -1) # Flatten

        # Process bounding box with MLP
        y = F.relu(self.fc_bbox(bbox))

        # Concatenate image and bbox features
        z = torch.cat((x, y), dim=1)
        
        # Final MLP for Q-values
        z = F.relu(self.fc1(z))
        q_values = self.fc2(z)
        return q_values

class DuelingQNetwork(nn.Module):
    """Dueling Q-Network for the DQN Agent."""
    def __init__(self, num_actions=9):
        super(DuelingQNetwork, self).__init__()
        # CNN for the image. Assumes input image is resized to 84x84.
        self.conv1 = nn.Conv2d(3, 32, kernel_size=8, stride=4)
        self.conv2 = nn.Conv2d(32, 64, kernel_size=4, stride=2)
        self.conv3 = nn.Conv2d(64, 64, kernel_size=3, stride=1)

        # MLP for the bounding box coordinates (x, y, w, h)
        self.fc_bbox = nn.Linear(4, 128)

        # Shared fully connected layer (same as original fc1)
        self.fc1 = nn.Linear(3136 + 128, 512)

        # Separate heads for value and advantage
        self.value_stream = nn.Sequential(
            nn.Linear(512, 256),
            nn.ReLU(),
            nn.Linear(256, 1)       # outputs scalar V(s)
        )

        self.advantage_stream = nn.Sequential(
            nn.Linear(512, 256),
            nn.ReLU(),
            nn.Linear(256, num_actions)  # outputs A(s,a) for all actions
        )

    def forward(self, image, bbox):
        """Forward pass through the network."""
        # Process image with CNN
        x = F.relu(self.conv1(image))
        x = F.relu(self.conv2(x))
        x = F.relu(self.conv3(x))
        x = x.view(x.size(0), -1)  # Flatten

        # Process bounding box with MLP
        y = F.relu(self.fc_bbox(bbox))

        # Concatenate image and bbox features
        z = torch.cat((x, y), dim=1)
        z = F.relu(self.fc1(z))

        # Value and Advantage streams
        value = self.value_stream(z)                # shape (B, 1)
        advantage = self.advantage_stream(z)        # shape (B, num_actions)

        # Combine into Q-values
        q_values = value + (advantage - advantage.mean(dim=1, keepdim=True))
        return q_values

<<<<<<< HEAD

class NoisyDuelingQNetwork(nn.Module):
    """Dueling Q-Network variant that uses NoisyNet linear layers."""

    def __init__(self, num_actions: int = 9) -> None:
        super().__init__()

        self.conv1 = nn.Conv2d(3, 32, kernel_size=8, stride=4)
        self.conv2 = nn.Conv2d(32, 64, kernel_size=4, stride=2)
        self.conv3 = nn.Conv2d(64, 64, kernel_size=3, stride=1)

        self.fc_bbox = nn.Linear(4, 128)
        self.fc1 = nn.Linear(3136 + 128, 512)

        self.value_stream = nn.Sequential(
            NoisyLinear(512, 256),
            nn.ReLU(),
            NoisyLinear(256, 1),
        )

        self.advantage_stream = nn.Sequential(
            NoisyLinear(512, 256),
            nn.ReLU(),
            NoisyLinear(256, num_actions),
        )

    def forward(self, image: torch.Tensor, bbox: torch.Tensor) -> torch.Tensor:
        x = F.relu(self.conv1(image))
        x = F.relu(self.conv2(x))
        x = F.relu(self.conv3(x))
        x = x.view(x.size(0), -1)

        y = F.relu(self.fc_bbox(bbox))
        z = torch.cat((x, y), dim=1)
        z = F.relu(self.fc1(z))

        value = self.value_stream(z)
        advantage = self.advantage_stream(z)
        q_values = value + (advantage - advantage.mean(dim=1, keepdim=True))
        return q_values

    def reset_noise(self) -> None:
        for module in self.modules():
            if isinstance(module, NoisyLinear):
                module.reset_noise()

class DuelingQNetwork(nn.Module):
=======
class DuelingQNetworkHF(nn.Module):
>>>>>>> 11e613a0
    """Dueling Q-Network with Hugging Face pretrained backbone (frozen)."""

    def __init__(self, num_actions=9, model_name="microsoft/resnet18"):
        super().__init__()

        # Load pretrained backbone
        self.processor = AutoImageProcessor.from_pretrained(model_name)
        self.backbone = AutoModel.from_pretrained(model_name)

        # Freeze backbone
        for param in self.backbone.parameters():
            param.requires_grad = False

        # Get feature dimension from backbone's pooled output
        # Works for most HF vision models that expose `pooler_output` or `last_hidden_state`
        dummy = torch.zeros(1, 3, 224, 224)  # HF models typically expect 224x224
        with torch.no_grad():
            out = self.backbone(dummy)
            if hasattr(out, "pooler_output"):
                feat_dim = out.pooler_output.size(-1)
            else:
                feat_dim = out.last_hidden_state[:, 0].size(-1)
        self.feat_dim = feat_dim

        # Bounding box MLP
        self.fc_bbox = nn.Linear(4, 128)

        # Shared fusion layer
        self.fc1 = nn.Linear(self.feat_dim + 128, 512)

        # Value stream
        self.value_stream = nn.Sequential(
            nn.Linear(512, 256),
            nn.ReLU(),
            nn.Linear(256, 1)
        )

        # Advantage stream
        self.advantage_stream = nn.Sequential(
            nn.Linear(512, 256),
            nn.ReLU(),
            nn.Linear(256, num_actions)
        )

    def forward(self, image, bbox):
        # Assumes image is [B, C, H, W] in torch.Tensor
        # HF backbones expect pixel_values preprocessed
        pixel_values = self.processor(images=image, return_tensors="pt").pixel_values.to(image.device)

        with torch.no_grad():  # frozen backbone
            out = self.backbone(pixel_values)
            if hasattr(out, "pooler_output"):
                x = out.pooler_output  # [B, feat_dim]
            else:
                x = out.last_hidden_state[:, 0]  # CLS token for transformers

        # Process bounding box
        y = F.relu(self.fc_bbox(bbox))

        # Fuse
        z = torch.cat((x, y), dim=1)
        z = F.relu(self.fc1(z))

        # Dueling heads
        value = self.value_stream(z)           # (B, 1)
        advantage = self.advantage_stream(z)   # (B, num_actions)

        q_values = value + (advantage - advantage.mean(dim=1, keepdim=True))
        return q_values<|MERGE_RESOLUTION|>--- conflicted
+++ resolved
@@ -143,57 +143,7 @@
         q_values = value + (advantage - advantage.mean(dim=1, keepdim=True))
         return q_values
 
-<<<<<<< HEAD
-
-class NoisyDuelingQNetwork(nn.Module):
-    """Dueling Q-Network variant that uses NoisyNet linear layers."""
-
-    def __init__(self, num_actions: int = 9) -> None:
-        super().__init__()
-
-        self.conv1 = nn.Conv2d(3, 32, kernel_size=8, stride=4)
-        self.conv2 = nn.Conv2d(32, 64, kernel_size=4, stride=2)
-        self.conv3 = nn.Conv2d(64, 64, kernel_size=3, stride=1)
-
-        self.fc_bbox = nn.Linear(4, 128)
-        self.fc1 = nn.Linear(3136 + 128, 512)
-
-        self.value_stream = nn.Sequential(
-            NoisyLinear(512, 256),
-            nn.ReLU(),
-            NoisyLinear(256, 1),
-        )
-
-        self.advantage_stream = nn.Sequential(
-            NoisyLinear(512, 256),
-            nn.ReLU(),
-            NoisyLinear(256, num_actions),
-        )
-
-    def forward(self, image: torch.Tensor, bbox: torch.Tensor) -> torch.Tensor:
-        x = F.relu(self.conv1(image))
-        x = F.relu(self.conv2(x))
-        x = F.relu(self.conv3(x))
-        x = x.view(x.size(0), -1)
-
-        y = F.relu(self.fc_bbox(bbox))
-        z = torch.cat((x, y), dim=1)
-        z = F.relu(self.fc1(z))
-
-        value = self.value_stream(z)
-        advantage = self.advantage_stream(z)
-        q_values = value + (advantage - advantage.mean(dim=1, keepdim=True))
-        return q_values
-
-    def reset_noise(self) -> None:
-        for module in self.modules():
-            if isinstance(module, NoisyLinear):
-                module.reset_noise()
-
-class DuelingQNetwork(nn.Module):
-=======
 class DuelingQNetworkHF(nn.Module):
->>>>>>> 11e613a0
     """Dueling Q-Network with Hugging Face pretrained backbone (frozen)."""
 
     def __init__(self, num_actions=9, model_name="microsoft/resnet18"):
@@ -262,4 +212,49 @@
         advantage = self.advantage_stream(z)   # (B, num_actions)
 
         q_values = value + (advantage - advantage.mean(dim=1, keepdim=True))
-        return q_values+        return q_values
+ 
+class NoisyDuelingQNetwork(nn.Module):
+    """Dueling Q-Network variant that uses NoisyNet linear layers."""
+
+    def __init__(self, num_actions: int = 9) -> None:
+        super().__init__()
+
+        self.conv1 = nn.Conv2d(3, 32, kernel_size=8, stride=4)
+        self.conv2 = nn.Conv2d(32, 64, kernel_size=4, stride=2)
+        self.conv3 = nn.Conv2d(64, 64, kernel_size=3, stride=1)
+
+        self.fc_bbox = nn.Linear(4, 128)
+        self.fc1 = nn.Linear(3136 + 128, 512)
+
+        self.value_stream = nn.Sequential(
+            NoisyLinear(512, 256),
+            nn.ReLU(),
+            NoisyLinear(256, 1),
+        )
+
+        self.advantage_stream = nn.Sequential(
+            NoisyLinear(512, 256),
+            nn.ReLU(),
+            NoisyLinear(256, num_actions),
+        )
+
+    def forward(self, image: torch.Tensor, bbox: torch.Tensor) -> torch.Tensor:
+        x = F.relu(self.conv1(image))
+        x = F.relu(self.conv2(x))
+        x = F.relu(self.conv3(x))
+        x = x.view(x.size(0), -1)
+
+        y = F.relu(self.fc_bbox(bbox))
+        z = torch.cat((x, y), dim=1)
+        z = F.relu(self.fc1(z))
+
+        value = self.value_stream(z)
+        advantage = self.advantage_stream(z)
+        q_values = value + (advantage - advantage.mean(dim=1, keepdim=True))
+        return q_values
+
+    def reset_noise(self) -> None:
+        for module in self.modules():
+            if isinstance(module, NoisyLinear):
+                module.reset_noise()